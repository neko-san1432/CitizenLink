.dashboard-container {
  padding: 0 var(--space-4);
  min-height: calc(100vh - 64px);
  max-height: calc(100vh - 64px);
  background: #f5f7fa;
  position: relative;
  overflow-y: auto;
  box-sizing: border-box}
.dashboard-header {
  background: white;
  border-bottom: 1px solid var(--gray-200);
  padding: var(--space-6) 0;
  margin-bottom: var(--space-8);
  box-shadow: var(--shadow-sm)}

.dashboard-title {
  font-size: 2rem;
  font-weight: 700;
  color: var(--gray-900);
  margin: 0 0 var(--space-2) 0;
  letter-spacing: -0.025em}

.dashboard-subtitle {
  font-size: 1rem;
  color: var(--gray-600);
  margin: 0;
  font-weight: 500}

.dashboard-grid {
  display: grid;
  grid-template-columns: repeat(auto-fit, minmax(300px, 1fr));
  gap: var(--space-6)}

.dashboard-grid-2 {
  grid-template-columns: repeat(auto-fit, minmax(400px, 1fr))}

.dashboard-grid-3 {
  grid-template-columns: repeat(auto-fit, minmax(350px, 1fr))}

.dashboard-grid-4 {
  grid-template-columns: repeat(auto-fit, minmax(250px, 1fr))}

.dashboard-card {
  background: white;
  border-radius: var(--radius-xl);
  padding: var(--space-6);
  border: 1px solid var(--gray-200);
  box-shadow: 
    0px 1px 3px rgba(0, 0, 0, 0.08),
    0px 4px 12px rgba(0, 0, 0, 0.06),
    0px 0px 0px 1px rgba(0, 0, 0, 0.02);
  transition: all var(--transition-normal);
  overflow: hidden}

.dashboard-card:hover {
  box-shadow: 
    0px 4px 16px rgba(0, 0, 0, 0.12),
    0px 8px 24px rgba(0, 0, 0, 0.08),
    0px 0px 0px 1px rgba(59, 130, 246, 0.15);
  transform: translateY(-2px);
  border-color: var(--primary-200)}

.dashboard-card-header {
  display: flex;
  align-items: center;
  justify-content: space-between;
  margin-bottom: var(--space-4);
  padding-bottom: var(--space-4);
  border-bottom: 1px solid var(--gray-100)}

.dashboard-card-title {
  font-size: 1.125rem;
  font-weight: 600;
  color: var(--gray-900);
  margin: 0;
  display: flex;
  align-items: center;
  gap: var(--space-2)}

.dashboard-card-icon {
  width: 40px;
  height: 40px;
  border-radius: var(--radius-lg);
  background: var(--primary-50);
  color: var(--primary-600);
  display: flex;
  align-items: center;
  justify-content: center;
  font-size: 1.25rem}

.dashboard-card-actions {
  display: flex;
  gap: var(--space-2)}

.dashboard-card-content {
  color: var(--gray-700);
  line-height: 1.6}

.stats-card {
  text-align: center;
  padding: var(--space-8) var(--space-6)}

.stats-number {
  font-size: 3rem;
  font-weight: 700;
  line-height: 1;
  color: var(--gray-900);
  margin: 0 0 var(--space-2) 0}

.stats-label {
  font-size: 0.875rem;
  text-
  letter-spacing: 0.05em;
  color: var(--gray-600);
  margin: 0}

.stats-change {
  font-size: 0.75rem;
  margin-top: var(--space-2);
  display: flex;
  align-items: center;
  justify-content: center;
  gap: var(--space-1)}

.stats-change.positive {
  color: var(--success-600)}

.stats-change.negative {
  color: var(--error-600)}

.stats-change.neutral {
  color: var(--gray-500)}

.chart-card {
  min-height: 300px}

.chart-container {
  height: 250px;
  margin-top: var(--space-4)}

.table-card {
  overflow-x: auto}

.table-card .dashboard-card-content {
  padding: 0}

.dashboard-table {
  width: 100%;
  border-collapse: collapse}

.dashboard-table th {
  text-align: left;
  padding: var(--space-3) var(--space-4);
  background: var(--gray-50);
  border-bottom: 1px solid var(--gray-200);
  font-weight: 600;
  color: var(--gray-900)}

.dashboard-table td {
  padding: var(--space-4);
  border-bottom: 1px solid var(--gray-100);
  color: var(--gray-700)}

.dashboard-table tbody tr:hover {
  background: var(--gray-50)}

.dashboard-table tbody tr:last-child td {
  border-bottom: none}

.status-badge {
  display: inline-flex;
  padding: var(--space-1) var(--space-3);
  border-radius: var(--radius-full);
  font-size: 0.75rem;
  font-weight: 600}

.status-badge.pending {
  background: var(--warning-50);
  color: var(--warning-700)}

.status-badge.approved {
  background: var(--success-50);
  color: var(--success-700)}

.status-badge.rejected {
  background: var(--error-50);
  color: var(--error-700)}

.status-badge.in-progress {
  background: var(--info-50);
  color: var(--info-700)}

.status-badge.completed {
  background: var(--success-50);
  color: var(--success-700)}
.dashboard-action-btn {
  padding: var(--space-2) var(--space-4);
  color: var(--primary-700);
  border: 1px solid var(--primary-200);
  border-radius: var(--radius-md);
  text-decoration: none;
  
  cursor: pointer;
  display: inline-flex;
  align-items: center;
  justify-content: center;
  font-weight: 500}

.dashboard-action-btn:hover {
  background: var(--primary-100);
  border-color: var(--primary-300);
  color: var(--primary-800)}

.dashboard-action-btn.secondary {
  border-color: var(--gray-200);
  color: var(--gray-700)}

.dashboard-action-btn.secondary:hover {
  background: var(--gray-100);
  border-color: var(--gray-300);
  color: var(--gray-800)}

.quick-actions {
  display: grid;
  grid-template-columns: repeat(auto-fit, minmax(200px, 1fr));
  gap: var(--space-4)}

.quick-action {
  background: white;
  border: 1px solid var(--gray-200);
  border-radius: var(--radius-lg);
  padding: var(--space-6);
  text-align: center;
  text-decoration: none;
  color: var(--gray-900);
  
  display: flex;
  flex-direction: column;
  align-items: center}

.quick-action:hover {
  box-shadow: var(--shadow-md);
  border-color: var(--primary-300)}

.quick-action-icon {
  width: 48px;
  height: 48px;
  background: var(--primary-50);
  color: var(--primary-600);
  border-radius: var(--radius-lg);
  display: flex;
  align-items: center;
  justify-content: center;
  font-size: 1.5rem;
  margin-bottom: var(--space-3)}

.quick-action-title {
  font-size: 1rem;
  font-weight: 600;
  margin: 0 0 var(--space-1) 0;
  color: var(--gray-900)}

.quick-action-description {
  font-size: 0.875rem;
  color: var(--gray-600);
  line-height: 1.4;
  margin: 0}

.recent-activity {
  max-height: 400px;
  overflow-y: auto}

.activity-item {
  background: white;
  border: 1px solid var(--gray-200);
  border-radius: var(--radius-lg);
  padding: var(--space-4);
  margin-bottom: var(--space-3);
  display: flex;
  align-items: flex-start;
  gap: var(--space-3)}

.activity-item:last-child {
  margin-bottom: 0}

.activity-icon {
  width: 32px;
  height: 32px;
  background: var(--gray-100);
  color: var(--gray-600);
  border-radius: var(--radius-md);
  display: flex;
  align-items: center;
  justify-content: center;
  flex-shrink: 0}

.activity-content {
  flex: 1;
  min-width: 0}

.activity-title {
  font-size: 0.875rem;
  font-weight: 600;
  color: var(--gray-900);
  margin: 0 0 var(--space-1) 0}

.activity-description {
  font-size: 0.8rem;
  color: var(--gray-600);
  line-height: 1.4;
  margin: 0 0 var(--space-1) 0}

.activity-time {
  font-size: 0.75rem;
  color: var(--gray-500);
  margin: 0}

.dashboard-filters {
  background: white;
  border: 1px solid var(--gray-200);
  border-radius: var(--radius-lg);
  padding: var(--space-4);
  margin-bottom: var(--space-6);
  display: flex;
  gap: var(--space-4);
  align-items: center;
  flex-wrap: wrap}

.dashboard-search {
  max-width: 400px;
  flex: 1;
  min-width: 200px}

.dashboard-search input {
  width: 100%;
  padding: var(--space-2) var(--space-3);
  border: 1px solid var(--gray-300);
  border-radius: var(--radius-md);
  font-size: 0.875rem}

.dashboard-search input:focus {
  outline: none;
  border-color: var(--primary-500);
  box-shadow: 0 0 0 3px rgba(59, 130, 246, 0.1)}

.dashboard-filter-select {
  padding: var(--space-2) var(--space-3);
  border: 1px solid var(--gray-300);
  border-radius: var(--radius-md);
  background: white;
  font-size: 0.875rem}

.dashboard-filter-select:focus {
  outline: none;
  border-color: var(--primary-500);
  box-shadow: 0 0 0 3px rgba(59, 130, 246, 0.1)}

.dashboard-pagination {
  margin-top: var(--space-6);
  display: flex;
  justify-content: center;
  gap: var(--space-2)}

.pagination-btn {
  padding: var(--space-2) var(--space-3);
  border: 1px solid var(--gray-300);
  border-radius: var(--radius-md);
  background: white;
  color: var(--gray-700);
  text-decoration: none}

.pagination-btn:hover {
  background: var(--gray-50);
  border-color: var(--gray-400)}

.pagination-btn.active {
  background: var(--primary-500);
  color: white;
  border-color: var(--primary-500)}

.pagination-btn:disabled {
  opacity: 0.5;
  cursor: not-allowed}

.dashboard-empty {
  text-align: center;
  padding: var(--space-12) var(--space-6);
  background: white;
  border: 1px solid var(--gray-200);
  border-radius: var(--radius-lg)}

.dashboard-empty-icon {
  width: 64px;
  height: 64px;
  color: var(--gray-400);
  margin: 0 auto var(--space-4);
  display: block}

.dashboard-empty-title {
  font-size: 1.25rem;
  font-weight: 600;
  color: var(--gray-900);
  margin: 0 0 var(--space-2) 0}

.dashboard-empty-description {
  font-size: 0.875rem;
  color: var(--gray-600);
  margin: 0 0 var(--space-4) 0;
  margin-left: auto;
  margin-right: auto;
  max-width: 400px}
@media (max-width: 1200px) {
  .dashboard-container {
    padding: 0 8%}
}

@media (max-width: 768px) {
  .dashboard-container {
    padding: 0 5%}
  
  .dashboard-header {
    padding: var(--space-4) 0;
    margin-bottom: var(--space-6)}
  
  .dashboard-title {
    font-size: 1.5rem}
  
  .dashboard-grid {
    grid-template-columns: 1fr;
    gap: var(--space-4)}
  
  .dashboard-card {
    padding: var(--space-4)}
  
  .dashboard-card-title {
    font-size: 2rem}
  
  .quick-actions {
    grid-template-columns: repeat(auto-fit, minmax(150px, 1fr));
    gap: var(--space-3)}
  
  .quick-action-icon {
    width: 40px;
    height: 40px;
    font-size: 1.25rem}
  
  .dashboard-filters {
    flex-direction: column;
    align-items: stretch;
    max-width: none}
}

@media (max-width: 480px) {
  .dashboard-container {
    padding: 0 4%}
  
  .dashboard-header {
    padding: var(--space-3) 0;
    margin-bottom: var(--space-4)}
  
  .dashboard-title {
    padding: var(--space-3);
    font-size: 1.75rem}
}

<<<<<<< HEAD
/* Dark mode styles */
.dark .dashboard-container,
html.dark .dashboard-container {
  background: #0f172a}

.dark .dashboard-header,
html.dark .dashboard-header {
  background: #1e293b;
  border-color: #334155}

.dark .dashboard-title,
html.dark .dashboard-title {
  color: #f1f5f9}

.dark .dashboard-subtitle,
html.dark .dashboard-subtitle {
  color: #cbd5e1}

.dark .dashboard-card,
html.dark .dashboard-card {
  background: #1e293b;
  border-color: #334155;
  box-shadow: 
    0px 2px 8px rgba(0, 0, 0, 0.4),
    0px 4px 12px rgba(0, 0, 0, 0.3),
    0px 0px 0px 1px rgba(255, 255, 255, 0.05)}

.dark .dashboard-card:hover,
html.dark .dashboard-card:hover {
  background: #1e293b;
  border-color: #475569;
  box-shadow: 
    0px 4px 16px rgba(0, 0, 0, 0.5),
    0px 8px 24px rgba(0, 0, 0, 0.4),
    0px 0px 0px 1px rgba(59, 130, 246, 0.2);
  transform: translateY(-2px)}
=======
/* Dark mode styles - Improved with better contrast and consistency */
html.dark .dashboard-container {
  background: var(--gray-50);
  transition: background-color var(--transition-normal);
}

html.dark .dashboard-header {
  background: var(--gray-100);
  border-color: var(--gray-300);
  box-shadow: var(--shadow-sm);
  transition: background-color var(--transition-normal), border-color var(--transition-normal);
}

html.dark .dashboard-title {
  color: var(--gray-100);
}

html.dark .dashboard-subtitle {
  color: var(--gray-400);
}

html.dark .dashboard-card {
  background: var(--gray-100);
  border-color: var(--gray-300);
  box-shadow: var(--shadow-md);
  transition: background-color var(--transition-normal), border-color var(--transition-normal), box-shadow var(--transition-normal);
}

html.dark .dashboard-card:hover {
  background: var(--gray-200);
  border-color: var(--gray-400);
  box-shadow: var(--shadow-lg);
}
>>>>>>> 243a2aeb

.dark .dashboard-card-title {
  color: var(--gray-100)}

.dark .dashboard-card-content {
  color: var(--gray-300)}

.dark .dashboard-card-header {
  border-color: var(--gray-700)}

.dark .stats-number {
  color: var(--primary-400)}

.dark .stats-label {
  color: var(--gray-300)}
.dark .dashboard-table th {
  background: var(--gray-700);
  border-color: var(--gray-600)}

.dark .dashboard-table td {
  background: var(--gray-800);
  border-color: var(--gray-700);
  color: var(--gray-100)}

.dark .dashboard-table tbody tr:hover {
  background: var(--gray-700)}

.dark .quick-action {
  background: var(--gray-800);
  border-color: var(--gray-700)}

.dark .quick-action:hover {
  background: var(--gray-700);
  border-color: var(--gray-600)}

.dark .quick-action-title {
  color: var(--gray-100)}

.dark .quick-action-description {
  color: var(--gray-400)}

.dark .activity-item {
  background: var(--gray-800);
  border-color: var(--gray-700)}

.dark .activity-title {
  color: var(--gray-100)}

.dark .activity-description {
  color: var(--gray-300)}

.dark .activity-time {
  color: var(--gray-400)}

.dark .dashboard-filters {
  background: var(--gray-800);
  border-color: var(--gray-700)}

.dark .dashboard-search input {
  background: var(--gray-700);
  border-color: var(--gray-600);
  color: var(--gray-100)}

.dark .dashboard-search input:focus {
  background: var(--gray-600);
  border-color: var(--primary-400)}
.dark .dashboard-filter-select {
  background: var(--gray-700);
  border-color: var(--gray-600);
  color: var(--gray-100)}

.dark .dashboard-filter-select:focus {
  border-color: var(--primary-400);
  box-shadow: 0 0 0 3px rgba(59, 130, 246, 0.1)}

.dark .pagination-btn {
  background: var(--gray-700);
  border-color: var(--gray-600);
  color: var(--gray-100)}

.dark .pagination-btn:hover {
  background: var(--gray-600);
  border-color: var(--gray-500)}

.dark .dashboard-empty {
  background: var(--gray-800);
  border-color: var(--gray-700)}

.dark .dashboard-empty-icon {
  color: var(--gray-400)}

.dark .dashboard-empty-title {
  color: var(--gray-200)}

.dark .dashboard-empty-description {
  color: var(--gray-400)}

@media (prefers-reduced-motion: reduce) {
  .dashboard-card,
  .quick-action {}
  
  .dashboard-card:hover {}
}

@media (prefers-contrast: high) {
  .dashboard-card {
    border-width: 2px}
  
  .dashboard-table th,
  .dashboard-table td {
    border-width: 1px}
  
  .btn {
    border: 1px solid currentColor}
}<|MERGE_RESOLUTION|>--- conflicted
+++ resolved
@@ -463,7 +463,6 @@
     font-size: 1.75rem}
 }
 
-<<<<<<< HEAD
 /* Dark mode styles */
 .dark .dashboard-container,
 html.dark .dashboard-container {
@@ -500,7 +499,6 @@
     0px 8px 24px rgba(0, 0, 0, 0.4),
     0px 0px 0px 1px rgba(59, 130, 246, 0.2);
   transform: translateY(-2px)}
-=======
 /* Dark mode styles - Improved with better contrast and consistency */
 html.dark .dashboard-container {
   background: var(--gray-50);
@@ -534,7 +532,6 @@
   border-color: var(--gray-400);
   box-shadow: var(--shadow-lg);
 }
->>>>>>> 243a2aeb
 
 .dark .dashboard-card-title {
   color: var(--gray-100)}
