<html lang="en">
  <head>
    <meta charset="UTF-8" />
    <meta name="viewport" content="width=device-width, initial-scale=1.0" />
    <link rel="preconnect" href="https://fonts.googleapis.com">
    <link rel="preconnect" href="https://fonts.gstatic.com" crossorigin>
    <link href="https://fonts.googleapis.com/css2?family=Source+Sans+3:ital,wght@0,300..800;1,300..800&display=swap" rel="stylesheet">
    <title id="profile">Profile</title>
    <link rel="stylesheet" href="../css/style.css">
    <link rel="stylesheet" href="../css/toast.css">
    <link rel="stylesheet" href="../css/components/sidebar.css">
    <link rel="stylesheet" href="../css/app.css">
    <link rel="stylesheet" href="../css/components/clock.css">
    <link rel="stylesheet" href="../css/header-redesign.css">
    <link rel="stylesheet" href="../css/viewport-fix.css">
    <style>
      /* Profile page layout - flex column to consume remaining space */
      .profile-page {
        display: flex;
        flex-direction: column;
        height: 100%;
        min-height: 0;
        overflow: hidden;
        gap: 1rem;
        padding: 1rem;
        box-sizing: border-box;
      }

      /* Main content area - side by side layout */
      .profile-content-wrapper {
        display: flex;
        flex-direction: row;
        gap: 1.5rem;
        flex: 1;
        min-height: 0;
        overflow: hidden;
      }

      /* Left sidebar - compact profile */
      .profile-sidebar {
        display: flex;
        flex-direction: column;
        gap: var(--space-4);
        width: 280px;
        flex-shrink: 0;
        overflow-y: auto;
        overflow-x: hidden;
        height: 100%;
        align-content: flex-start;
        max-height: calc(100vh - 120px);
      }
      
      .profile-sidebar::-webkit-scrollbar {
        width: 6px;
      }
      
      .profile-sidebar::-webkit-scrollbar-track {
        background: transparent;
      }
      
      .profile-sidebar::-webkit-scrollbar-thumb {
        background: rgba(0, 0, 0, 0.2);
        border-radius: 3px;
      }
      
      .profile-sidebar::-webkit-scrollbar-thumb:hover {
        background: rgba(0, 0, 0, 0.3);
      }

      /* Profile card */
      .profile-card {
        background: white;
        border-radius: 10px;
        padding: 1rem;
        box-shadow: 0 2px 8px rgba(0,0,0,0.1);
        display: flex;
        flex-direction: column;
        align-items: center;
        flex-shrink: 0;
      }

      .profile-avatar {
        width: 64px;
        height: 64px;
        border-radius: 50%;
        background: linear-gradient(135deg, #667eea 0%, #764ba2 100%);
        display: flex;
        align-items: center;
        justify-content: center;
        font-size: 1.75rem;
        color: white;
        font-weight: 600;
        margin-bottom: 0.5rem;
        position: relative;
        flex-shrink: 0;
      }

      .profile-status-badge {
        position: absolute;
        top: 0;
        right: 0;
        background: #10b981;
        color: white;
        font-size: 0.5625rem;
        padding: 0.125rem 0.375rem;
        border-radius: 10px;
        font-weight: 600;
        text-transform: uppercase;
      }

      .profile-name-section {
        text-align: center;
        margin-bottom: 0.5rem;
        width: 100%;
        flex-shrink: 0;
      }

      .profile-name {
        font-size: 1rem;
        font-weight: 600;
        color: #1f2937;
        margin-bottom: 0.125rem;
        display: flex;
        align-items: center;
        justify-content: center;
        gap: 0.375rem;
        line-height: 1.2;
      }

      .profile-username {
        font-size: 0.75rem;
        color: #6b7280;
        display: flex;
        align-items: center;
        justify-content: center;
        gap: 0.375rem;
        line-height: 1.2;
      }

      .profile-info-item {
        display: flex;
        justify-content: space-between;
        align-items: center;
        padding: 0.25rem 0;
        border-top: 1px solid #e5e7eb;
        font-size: 0.75rem;
        width: 100%;
        flex-shrink: 0;
        line-height: 1.1;
      }

      .profile-info-item:first-of-type {
        border-top: none;
      }

      .profile-info-label {
        color: #6b7280;
        display: flex;
        align-items: center;
        gap: 0.5rem;
      }

      .profile-info-value {
        color: #1f2937;
        font-weight: 500;
      }

      /* Change Password Card */
      .password-card {
<<<<<<< HEAD
        background: white;
        border-radius: 10px;
        padding: 0.875rem;
        box-shadow: 
          0px 2px 8px rgba(0, 0, 0, 0.08),
          0px 4px 12px rgba(0, 0, 0, 0.06);
        border: 1px solid var(--gray-200);
        border-left: 3px solid var(--primary-500);
=======
        background: rgba(255, 255, 255, 0.8);
        backdrop-filter: blur(12px);
        border: 1px solid rgba(255, 255, 255, 0.5);
        border-radius: 16px;
        padding: 1.5rem;
        box-shadow: 0 4px 6px -1px rgba(0, 0, 0, 0.05);
>>>>>>> 243a2aeb
        flex-shrink: 0;
        margin-top: var(--space-4);
      }

      .password-card-title {
        font-size: 0.875rem;
        font-weight: 600;
        color: #1f2937;
        margin-bottom: 0.25rem;
      }

      .password-card-description {
        font-size: 0.6875rem;
        color: #6b7280;
        margin-bottom: 0.5rem;
        line-height: 1.2;
      }

      /* Right side - complaints container */
      .complaints-container {
        flex: 1;
        display: flex;
        flex-direction: column;
        min-width: 0;
        overflow: hidden;
      }

      .complaints-header {
        display: flex;
        justify-content: space-between;
        align-items: center;
        margin-bottom: 1rem;
      }

      .complaints-title {
        font-size: 1.25rem;
        font-weight: 600;
        color: #1f2937;
        text-transform: uppercase;
        letter-spacing: 0.05em;
        padding-bottom: 0.5rem;
        border-bottom: 2px solid #10b981;
      }

      .complaints-scroll {
        flex: 1;
        overflow-y: auto;
        overflow-x: hidden;
        padding-right: 0.5rem;
      }

      .complaint-card {
        background: white;
        padding: 1.25rem;
        border-radius: 8px;
        margin-bottom: 1rem;
        box-shadow: 0 1px 3px rgba(0,0,0,0.1);
        transition: all 0.2s;
        border: 1px solid #e5e7eb;
      }

      .complaint-card:hover {
        box-shadow: 0 4px 12px rgba(0,0,0,0.15);
        transform: translateY(-2px);
        border-color: #10b981;
      }

      .complaint-card-header {
        display: flex;
        justify-content: space-between;
        align-items: flex-start;
        margin-bottom: 0.75rem;
      }

      .complaint-title {
        font-weight: 600;
        color: #1f2937;
        font-size: 1rem;
        flex: 1;
        margin-right: 1rem;
      }

      .complaint-meta {
        display: flex;
        align-items: center;
        gap: 0.75rem;
        flex-wrap: wrap;
        margin-top: 0.5rem;
      }

      .status-badge {
        display: inline-block;
        padding: 0.25rem 0.75rem;
        border-radius: 20px;
        font-size: 0.75rem;
        font-weight: 600;
      }

      .status-new { background: #dbeafe; color: #1e40af; }
      .status-assigned { background: #fef3c7; color: #92400e; }
      .status-in_progress { background: #ddd6fe; color: #5b21b6; }
      .status-pending_approval { background: #fde047; color: #713f12; }
      .status-completed { background: #d1fae5; color: #065f46; }
      .status-resolved { background: #d1fae5; color: #065f46; }
      .status-cancelled { background: #fee2e2; color: #991b1b; }
      .status-unknown { background: #e5e7eb; color: #374151; }

      .complaint-date {
        font-size: 0.875rem;
        color: #6b7280;
      }

      /* Empty state */
      .complaints-empty {
        display: flex;
        flex-direction: column;
        align-items: center;
        justify-content: center;
        padding: 3rem 1rem;
        text-align: center;
        color: #6b7280;
      }

      .complaints-empty.hidden {
        display: none;
      }

      /* Mobile responsiveness */
      @media (max-width: 768px) {
        .profile-content-wrapper {
          flex-direction: column;
          height: 100%;
        }

        .profile-sidebar {
          width: 100%;
          max-height: none;
          height: auto;
          min-height: 0;
          overflow: visible;
          gap: 0.5rem;
          flex-shrink: 0;
        }

        .profile-card {
          padding: 0.875rem;
        }

        .password-card {
          padding: 0.75rem;
        }

        .complaints-container {
          flex: 1;
          min-height: 0;
          overflow: hidden;
        }

        .complaints-scroll {
          min-height: 0;
        }
      }

      /* Scrollbar styling - only for complaints */
      .complaints-scroll::-webkit-scrollbar {
        width: 8px;
      }

      .complaints-scroll::-webkit-scrollbar-track {
        background: #f1f5f9;
        border-radius: 4px;
      }

      .complaints-scroll::-webkit-scrollbar-thumb {
        background: #cbd5e1;
        border-radius: 4px;
      }

      .complaints-scroll::-webkit-scrollbar-thumb:hover {
        background: #94a3b8;
      }

      /* Edit icon */
      .edit-icon {
        cursor: pointer;
        color: #6b7280;
        opacity: 0.6;
        transition: opacity 0.2s;
        pointer-events: auto;
        user-select: none;
        -webkit-user-select: none;
        display: inline-block;
        margin-left: 0.5rem;
      }

      .edit-icon:hover {
        opacity: 1;
        color: #3b82f6;
      }

      /* Password form */
      #change-password-form {
        display: flex;
        flex-direction: column;
        gap: 0.375rem;
      }

      #change-password-form .input {
        padding: 0.4375rem;
        font-size: 0.75rem;
      }

      #change-password-form button {
        padding: 0.4375rem;
        font-size: 0.75rem;
        margin-top: 0.125rem;
      }

      /* Email confirmation message */
      .email-confirmation-message {
        padding: 0.75rem;
        background: #dbeafe;
        border: 1px solid #93c5fd;
        border-radius: 8px;
        color: #1e40af;
        font-size: 0.875rem;
        margin-top: 0.5rem;
      }

      /* Dark Mode Styles */
      html.dark .profile-page {
        background-color: #0f172a;
      }

      html.dark .profile-card,
      html.dark .password-card {
<<<<<<< HEAD
        background: #1e293b;
        border-color: #334155;
        box-shadow: 
          0px 2px 8px rgba(0, 0, 0, 0.4),
          0px 4px 12px rgba(0, 0, 0, 0.3);
      }
      
      html.dark .complaint-card {
        background: #1e293b;
        border-color: #334155;
        box-shadow: 
          0px 2px 6px rgba(0, 0, 0, 0.4),
          0px 1px 2px rgba(0, 0, 0, 0.3);
      }
      
      html.dark .complaint-card:hover {
        box-shadow: 
          0px 4px 12px rgba(0, 0, 0, 0.5),
          0px 8px 16px rgba(0, 0, 0, 0.4);
        border-color: #10b981;
=======
        background: rgba(30, 41, 59, 0.7);
        border-color: rgba(255, 255, 255, 0.05);
        box-shadow: 0 4px 6px rgba(0, 0, 0, 0.3);
      }

      html.dark .complaints-container {
        background: rgba(30, 41, 59, 0.4);
        border-color: rgba(255, 255, 255, 0.05);
>>>>>>> 243a2aeb
      }

      html.dark .profile-name {
        color: #f1f5f9;
      }

      html.dark .profile-username {
        color: #94a3b8;
      }

      html.dark .profile-info-label {
        color: #94a3b8;
      }

      html.dark .profile-info-value {
        color: #f1f5f9;
      }

      html.dark .profile-info-item {
        border-top-color: #334155;
      }
      
      html.dark .profile-sidebar::-webkit-scrollbar-thumb {
        background: rgba(255, 255, 255, 0.2);
      }
      
      html.dark .profile-sidebar::-webkit-scrollbar-thumb:hover {
        background: rgba(255, 255, 255, 0.3);
      }

      html.dark .password-card-title {
        color: #f1f5f9;
      }

      html.dark .password-card-description {
        color: #94a3b8;
      }

      html.dark .complaints-title {
        color: #f1f5f9;
        border-bottom-color: #10b981;
      }

      html.dark .complaint-card {
        background: #1e293b;
        border-color: #334155;
        box-shadow: 0 1px 3px rgba(0, 0, 0, 0.3);
      }

      html.dark .complaint-card:hover {
        box-shadow: 0 4px 12px rgba(0, 0, 0, 0.4);
        border-color: #10b981;
      }

      html.dark .complaint-title {
        color: #f1f5f9;
      }

      html.dark .complaint-date {
        color: #94a3b8;
      }

      html.dark .complaints-empty {
        color: #94a3b8;
      }

      html.dark .complaints-empty h3 {
        color: #cbd5e1;
      }

      html.dark .edit-icon {
        color: #94a3b8;
      }

      html.dark .edit-icon:hover {
        color: #cbd5e1;
      }

      html.dark .email-confirmation-message {
        background: #1e3a8a;
        border-color: #3b82f6;
        color: #93c5fd;
      }

      html.dark .complaints-scroll::-webkit-scrollbar-track {
        background: #1e293b;
      }

      html.dark .complaints-scroll::-webkit-scrollbar-thumb {
        background: #475569;
      }

      html.dark .complaints-scroll::-webkit-scrollbar-thumb:hover {
        background: #64748b;
      }

      html.dark #address-section {
        border-top-color: #334155;
      }

      html.dark #address-section span {
        color: #cbd5e1;
      }

      html.dark #address-section button {
        background: #334155;
        color: #cbd5e1;
        border-color: #475569;
      }

      html.dark #address-section button:hover {
        background: #475569;
        border-color: #64748b;
      }

      html.dark #address-section div[style*="color: #374151"] {
        color: #cbd5e1 !important;
      }

      html.dark #address-section div[style*="color: #1f2937"] {
        color: #f1f5f9 !important;
      }

      html.dark #address-edit .input,
      html.dark #profile-name-edit .input,
      html.dark #profile-mobile-edit .input {
        background: #0f172a;
        border-color: #334155;
        color: #f1f5f9;
      }

      html.dark #address-edit .input::placeholder,
      html.dark #profile-name-edit .input::placeholder,
      html.dark #profile-mobile-edit .input::placeholder {
        color: #64748b;
      }

      html.dark #address-edit .input:focus,
      html.dark #profile-name-edit .input:focus,
      html.dark #profile-mobile-edit .input:focus {
        border-color: #60a5fa;
        box-shadow: 0 0 0 3px rgba(96, 165, 250, 0.2);
      }

      html.dark #change-password-form .input {
        background: #0f172a;
        border-color: #334155;
        color: #f1f5f9;
      }

      html.dark #change-password-form .input::placeholder {
        color: #64748b;
      }

      html.dark #change-password-form .input:focus {
        border-color: #60a5fa;
        box-shadow: 0 0 0 3px rgba(96, 165, 250, 0.2);
      }

      html.dark #change-password-form button {
        background: #3b82f6;
        color: white;
      }

      html.dark #change-password-form button:hover {
        background: #2563eb;
      }

      html.dark #edit-address-btn,
      html.dark #save-name-btn,
      html.dark #cancel-name-btn,
      html.dark #save-mobile-btn,
      html.dark #cancel-mobile-btn,
      html.dark #save-address-btn,
      html.dark #cancel-address-btn {
        background: #334155;
        color: #cbd5e1;
        border-color: #475569;
      }

      html.dark #edit-address-btn:hover,
      html.dark #save-name-btn:hover,
      html.dark #cancel-name-btn:hover,
      html.dark #save-mobile-btn:hover,
      html.dark #cancel-mobile-btn:hover,
      html.dark #save-address-btn:hover,
      html.dark #cancel-address-btn:hover {
        background: #475569;
        border-color: #64748b;
      }

      html.dark #action-button {
        background: #334155;
        color: #cbd5e1;
        border-color: #475569;
      }

      html.dark #action-button:hover {
        background: #475569;
        border-color: #64748b;
      }

      html.dark #current-email-display {
        color: #f1f5f9;
      }

      html.dark .input {
        background: #0f172a;
        border-color: #334155;
        color: #f1f5f9;
      }

      html.dark .input::placeholder {
        color: #64748b;
      }

      html.dark .input:focus {
        border-color: #60a5fa;
        box-shadow: 0 0 0 3px rgba(96, 165, 250, 0.2);
      }

      html.dark .btn-primary {
        background: #3b82f6;
        color: white;
      }

      html.dark .btn-primary:hover {
        background: #2563eb;
      }

      html.dark .btn-secondary {
        background: #334155;
        color: #cbd5e1;
        border-color: #475569;
      }

      html.dark .btn-secondary:hover {
        background: #475569;
        border-color: #64748b;
      }

      /* Status badges dark mode */
      html.dark .status-new { background: #1e3a8a; color: #93c5fd; }
      html.dark .status-assigned { background: #78350f; color: #fbbf24; }
      html.dark .status-in_progress { background: #581c87; color: #c4b5fd; }
      html.dark .status-pending_approval { background: #78350f; color: #fde047; }
      html.dark .status-completed { background: #064e3b; color: #34d399; }
      html.dark .status-resolved { background: #064e3b; color: #34d399; }
      html.dark .status-cancelled { background: #7f1d1d; color: #fca5a5; }
      html.dark .status-unknown { background: #334155; color: #94a3b8; }
    </style>
  </head>
  <body>
    <div class="app-container">
        <div class="header-container"></div>
        <div id="sidebar" class="collapsible"></div>
        <div id="dashboard-clock" class="dashboard-clock" aria-live="polite"></div>
        <div id="app" class="collapsible">
          <div class="profile-page">
            <div class="profile-content-wrapper">
              <!-- Left Sidebar - Compact Profile -->
              <div class="profile-sidebar">
                <!-- Profile Card -->
                <div class="profile-card">
                  <div class="profile-avatar">
                    <div id="profile-initial">—</div>
                    <div class="profile-status-badge">Online</div>
                  </div>
                  <div class="profile-name-section">
                    <div class="profile-name">
                      <span id="profile-name-display">Loading...</span>
                      <span class="edit-icon" id="edit-name-icon" title="Edit name">✏️</span>
                      <div id="profile-name-edit" style="display: none; width: 100%; flex-direction: column; gap: 0.5rem; margin-top: 0.5rem;">
                        <input id="edit-first-name-input" class="input" type="text" placeholder="First Name" style="padding: 0.375rem; font-size: 0.8125rem; width: 100%;">
                        <input id="edit-middle-name-input" class="input" type="text" placeholder="Middle Name (optional)" style="padding: 0.375rem; font-size: 0.8125rem; width: 100%;">
                        <input id="edit-last-name-input" class="input" type="text" placeholder="Last Name" style="padding: 0.375rem; font-size: 0.8125rem; width: 100%;">
                        <div style="display: flex; gap: 0.25rem; margin-top: 0.25rem;">
                          <button class="btn-secondary" id="save-name-btn" style="padding: 0.375rem 0.5rem; font-size: 0.75rem; flex: 1;">Save</button>
                          <button class="btn-secondary" id="cancel-name-btn" style="padding: 0.375rem 0.5rem; font-size: 0.75rem; flex: 1;">Cancel</button>
                        </div>
                      </div>
                    </div>
                    <div class="profile-username">
                      <span id="profile-email-display">Loading...</span>
                      <span class="edit-icon" id="edit-email-icon" title="Edit email">✏️</span>
                    </div>
                  </div>
                  <div style="width: 100%;">
                    <div class="profile-info-item">
                      <span class="profile-info-label">👤 Member since</span>
                      <span class="profile-info-value" id="member-since">—</span>
                    </div>
                    <div class="profile-info-item">
                      <span class="profile-info-label">📱 Mobile</span>
                      <span class="profile-info-value">
                        <span id="profile-mobile-display">—</span>
                        <span class="edit-icon" id="edit-mobile-icon" title="Edit mobile" style="margin-left: 0.5rem;">✏️</span>
                        <div id="profile-mobile-edit" style="display: none; margin-top: 0.25rem;">
                          <input id="edit-mobile-input" class="input" type="tel" style="padding: 0.25rem; font-size: 0.75rem; width: calc(100% - 4rem);">
                          <button class="btn-secondary" id="save-mobile-btn" style="padding: 0.25rem 0.5rem; font-size: 0.75rem; margin-left: 0.25rem;">Save</button>
                          <button class="btn-secondary" id="cancel-mobile-btn" style="padding: 0.25rem 0.5rem; font-size: 0.75rem; margin-left: 0.25rem;">Cancel</button>
                        </div>
                      </span>
                    </div>
                    <div class="profile-info-item">
                      <span class="profile-info-label">👤 Role</span>
                      <span class="profile-info-value" id="profile-role">—</span>
                    </div>
                    <div class="profile-info-item" id="profile-office-item" style="display: none;">
                      <span class="profile-info-label">🏢 Office</span>
                      <span class="profile-info-value" id="profile-office">—</span>
                    </div>
                    <div class="profile-info-item" id="profile-position-id-item" style="display: none;">
                      <span class="profile-info-label">🆔 Position ID</span>
                      <span class="profile-info-value" id="profile-position-id">—</span>
                    </div>
                    <div class="profile-info-item">
                      <span class="profile-info-label">📅 Available</span>
                      <span class="profile-info-value">Yes</span>
                    </div>
                  </div>
                  <!-- Address Section -->
                  <div id="address-section" style="width: 100%; margin-top: 0.5rem; padding-top: 0.5rem; border-top: 1px solid #e5e7eb;">
                    <div style="display: flex; justify-content: space-between; align-items: center; margin-bottom: 0.5rem;">
                      <span style="font-size: 0.875rem; font-weight: 600; color: #1f2937;">Address</span>
                      <button id="edit-address-btn" class="btn-secondary" style="padding: 0.25rem 0.5rem; font-size: 0.75rem;">Edit Address</button>
                    </div>
                    <div id="address-display">
                      <div style="font-size: 0.75rem; color: #374151; margin-bottom: 0.25rem;">
                        <span id="address-line-1-display">—</span>
                      </div>
                      <div style="font-size: 0.75rem; color: #374151; margin-bottom: 0.25rem;">
                        <span id="address-line-2-display" style="display: none;">—</span>
                      </div>
                      <div style="font-size: 0.75rem; color: #374151;">
                        <span id="address-city-display">—</span>, <span id="address-province-display">—</span> <span id="address-postal-display">—</span>
                      </div>
                      <div style="font-size: 0.75rem; color: #374151; margin-top: 0.25rem;">
                        <span id="address-barangay-display">—</span>
                      </div>
                    </div>
                    <div id="address-edit" style="display: none; flex-direction: column; gap: 0.375rem;">
                      <input id="edit-address-line-1" class="input" type="text" placeholder="Address Line 1" style="padding: 0.5rem; font-size: 0.8125rem;">
                      <input id="edit-address-line-2" class="input" type="text" placeholder="Address Line 2 (optional)" style="padding: 0.5rem; font-size: 0.8125rem;">
                      <input id="edit-address-city" class="input" type="text" placeholder="City *" style="padding: 0.5rem; font-size: 0.8125rem;">
                      <input id="edit-address-province" class="input" type="text" placeholder="Province *" style="padding: 0.5rem; font-size: 0.8125rem;">
                      <input id="edit-address-postal" class="input" type="text" placeholder="Postal Code (4 digits)" style="padding: 0.5rem; font-size: 0.8125rem;">
                      <input id="edit-address-barangay" class="input" type="text" placeholder="Barangay" style="padding: 0.5rem; font-size: 0.8125rem;">
                      <div style="display: flex; gap: 0.25rem;">
                        <button class="btn-secondary" id="save-address-btn" style="padding: 0.5rem; font-size: 0.8125rem; flex: 1;">Save</button>
                        <button class="btn-secondary" id="cancel-address-btn" style="padding: 0.5rem; font-size: 0.8125rem; flex: 1;">Cancel</button>
                      </div>
                    </div>
                  </div>
                </div>

                <!-- Change Password Card -->
                <div class="password-card">
                  <div class="password-card-title">Change Password</div>
                  <div class="password-card-description">Update your account password. You'll receive a confirmation email.</div>
                  <form id="change-password-form">
                    <input id="current-password" class="input" type="password" placeholder="Current password" autocomplete="current-password" style="margin-bottom: 0.75rem;">
                    <input id="new-password" class="input" type="password" placeholder="New password" autocomplete="new-password" style="margin-bottom: 0.75rem;">
                    <input id="confirm-new-password" class="input" type="password" placeholder="Confirm new password" autocomplete="new-password" style="margin-bottom: 0.75rem;">
                    <button class="btn-primary" type="submit" style="width: 100%;">Request Password Change</button>
                    <div id="email-confirmation-message" class="email-confirmation-message hidden"></div>
                  </form>
                </div>
              </div>

              <!-- Right Side - Complaints/Assignments Container -->
              <div class="complaints-container">
                <div class="complaints-header">
                  <h2 class="complaints-title" id="content-title">Active Complaints</h2>
                  <a href="/citizen/fileComplaint" class="btn-secondary" id="action-button" style="display: none;">File a complaint</a>
                </div>
                <div class="complaints-scroll" id="complaints-scroll">
                  <div id="my-complaints"></div>
                  <div id="complaints-empty" class="complaints-empty hidden">
                    <div style="font-size: 3rem; margin-bottom: 1rem;">📝</div>
                    <h3 style="font-size: 1.25rem; font-weight: 600; margin-bottom: 0.5rem; color: #1f2937;" id="empty-title">No complaints yet</h3>
                    <p style="margin-bottom: 1rem;" id="empty-message">You haven't filed any complaints yet. Click "File a complaint" to get started!</p>
                  </div>
                </div>
              </div>
            </div>
          </div>
        </div>
    </div>
    <div id="toast-container" class="toast-container"></div>
    
    <!-- Email Change Modal -->
    <div id="email-change-modal" class="modal-overlay" style="display: none; visibility: hidden;">
      <div class="modal-content" style="max-width: 500px;">
        <div style="display: flex; justify-content: space-between; align-items: center; margin-bottom: 1rem;">
          <h2 style="margin: 0; font-size: 1.25rem; font-weight: 600; color: #1f2937;">Change Email Address</h2>
          <button id="close-email-modal" style="background: none; border: none; font-size: 1.5rem; cursor: pointer; color: #6b7280;">&times;</button>
        </div>
        <div style="margin-bottom: 1rem;">
          <p style="margin: 0 0 0.5rem; font-size: 0.875rem; color: #6b7280;">Current email:</p>
          <p style="margin: 0; font-size: 0.9375rem; color: #1f2937; font-weight: 500;" id="current-email-display">—</p>
        </div>
        <form id="email-change-form">
          <div style="margin-bottom: 1rem;">
            <label for="new-email-input" style="display: block; margin-bottom: 0.5rem; font-size: 0.875rem; color: #374151; font-weight: 500;">New email address:</label>
            <input id="new-email-input" class="input" type="email" placeholder="Enter new email" required style="width: 100%; padding: 0.5rem; font-size: 0.875rem;">
          </div>
          <div style="margin-bottom: 1rem;">
            <label for="current-password-email" style="display: block; margin-bottom: 0.5rem; font-size: 0.875rem; color: #374151; font-weight: 500;">Current password:</label>
            <input id="current-password-email" class="input" type="password" placeholder="Enter your current password" required autocomplete="current-password" style="width: 100%; padding: 0.5rem; font-size: 0.875rem;">
          </div>
          <div style="padding: 0.75rem; background-color: #fffbeb; border-left: 4px solid #f59e0b; border-radius: 4px; margin-bottom: 1rem;">
            <p style="margin: 0; font-size: 0.8125rem; color: #92400e; line-height: 1.5;">
              <strong>Note:</strong> A verification email will be sent to your new email address to confirm this change. You must click the confirmation link in that email to complete the email change.
            </p>
          </div>
          <div style="display: flex; gap: 0.5rem;">
            <button type="submit" class="btn-primary" style="flex: 1; padding: 0.5rem; font-size: 0.875rem;">Request Email Change</button>
            <button type="button" id="cancel-email-modal" class="btn-secondary" style="flex: 1; padding: 0.5rem; font-size: 0.875rem;">Cancel</button>
          </div>
        </form>
      </div>
    </div>

    <style>
      .modal-overlay {
        position: fixed !important;
        top: 0 !important;
        left: 0 !important;
        right: 0 !important;
        bottom: 0 !important;
        background-color: rgba(0, 0, 0, 0.6) !important;
        backdrop-filter: blur(4px);
        -webkit-backdrop-filter: blur(4px);
        display: flex !important;
        align-items: center;
        justify-content: center;
        z-index: 10002 !important;
        visibility: visible !important;
        opacity: 1 !important;
        pointer-events: auto !important;
      }
      
      .modal-overlay[style*="display: none"] {
        display: none !important;
        visibility: hidden !important;
        opacity: 0 !important;
        pointer-events: none !important;
      }
      .modal-content {
        background: white !important;
        border-radius: 12px;
        padding: 1.5rem;
        box-shadow: 0 20px 60px rgba(0, 0, 0, 0.3), 0 8px 24px rgba(0, 0, 0, 0.2);
        width: 90%;
        max-width: 500px;
        position: relative;
        z-index: 10003;
        visibility: visible !important;
        opacity: 1 !important;
        pointer-events: auto !important;
        transform: scale(1);
        animation: modalFadeIn 0.2s ease-out;
      }
      
      @keyframes modalFadeIn {
        from {
          opacity: 0;
          transform: scale(0.95);
        }
        to {
          opacity: 1;
          transform: scale(1);
        }
      }
      
      .modal-content .input {
        background: white;
        border: 1px solid #d1d5db;
        border-radius: 6px;
        padding: 0.5rem;
        font-size: 0.875rem;
        color: #1f2937;
        width: 100%;
        box-sizing: border-box;
      }
      
      .modal-content .input:focus {
        outline: none;
        border-color: #3b82f6;
        box-shadow: 0 0 0 3px rgba(59, 130, 246, 0.1);
      }
      
      .modal-content button {
        cursor: pointer;
      }
      .inline-edit-loading {
        opacity: 0.6;
        pointer-events: none;
      }

      /* Dark Mode for Modal */
      html.dark .modal-overlay {
        background-color: rgba(0, 0, 0, 0.7);
      }

      html.dark .modal-content {
        background: #1e293b;
        border-color: #334155;
        box-shadow: 0 10px 25px rgba(0, 0, 0, 0.5);
      }

      html.dark .modal-content h2 {
        color: #f1f5f9;
      }

      html.dark .modal-content p {
        color: #cbd5e1;
      }

      html.dark .modal-content label {
        color: #cbd5e1;
      }

      html.dark .modal-content .input {
        background: #0f172a;
        border-color: #334155;
        color: #f1f5f9;
      }

      html.dark .modal-content .input::placeholder {
        color: #64748b;
      }

      html.dark .modal-content .input:focus {
        border-color: #60a5fa;
        box-shadow: 0 0 0 3px rgba(96, 165, 250, 0.2);
      }

      html.dark .modal-content div[style*="background-color: #fffbeb"] {
        background-color: #78350f !important;
        border-left-color: #f59e0b !important;
      }

      html.dark .modal-content div[style*="background-color: #fffbeb"] p {
        color: #fde047 !important;
      }
    </style>

    <script type="module" src="../js/components/header.js"></script>
    <script type="module" src="../js/components/sidebar.js"></script>
    <script type="module" src="../js/auth/authChecker.js"></script>
    <script type="module" src="../js/components/clock.js"></script>
    <script type="module" src="../js/pages/myProfile.js"></script>
  </body>
</html><|MERGE_RESOLUTION|>--- conflicted
+++ resolved
@@ -167,7 +167,6 @@
 
       /* Change Password Card */
       .password-card {
-<<<<<<< HEAD
         background: white;
         border-radius: 10px;
         padding: 0.875rem;
@@ -176,14 +175,12 @@
           0px 4px 12px rgba(0, 0, 0, 0.06);
         border: 1px solid var(--gray-200);
         border-left: 3px solid var(--primary-500);
-=======
         background: rgba(255, 255, 255, 0.8);
         backdrop-filter: blur(12px);
         border: 1px solid rgba(255, 255, 255, 0.5);
         border-radius: 16px;
         padding: 1.5rem;
         box-shadow: 0 4px 6px -1px rgba(0, 0, 0, 0.05);
->>>>>>> 243a2aeb
         flex-shrink: 0;
         margin-top: var(--space-4);
       }
@@ -420,7 +417,6 @@
 
       html.dark .profile-card,
       html.dark .password-card {
-<<<<<<< HEAD
         background: #1e293b;
         border-color: #334155;
         box-shadow: 
@@ -441,7 +437,6 @@
           0px 4px 12px rgba(0, 0, 0, 0.5),
           0px 8px 16px rgba(0, 0, 0, 0.4);
         border-color: #10b981;
-=======
         background: rgba(30, 41, 59, 0.7);
         border-color: rgba(255, 255, 255, 0.05);
         box-shadow: 0 4px 6px rgba(0, 0, 0, 0.3);
@@ -450,7 +445,6 @@
       html.dark .complaints-container {
         background: rgba(30, 41, 59, 0.4);
         border-color: rgba(255, 255, 255, 0.05);
->>>>>>> 243a2aeb
       }
 
       html.dark .profile-name {
