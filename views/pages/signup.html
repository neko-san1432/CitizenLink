<!DOCTYPE html>
<html lang="en">
<head>
    <meta charset="UTF-8">
    <meta name="viewport" content="width=device-width, initial-scale=1.0">
    <title>Sign Up - CitizenLink</title>
    <link rel="preconnect" href="https://fonts.googleapis.com">
    <link rel="preconnect" href="https://fonts.gstatic.com" crossorigin>
    <link href="https://fonts.googleapis.com/css2?family=Source+Sans+3:ital,wght@0,300..800;1,300..800&display=swap" rel="stylesheet">
    <link rel="stylesheet" href="./css/style.css">
    <link rel="stylesheet" href="./css/toast.css">
    <link rel="stylesheet" href="./css/header-redesign.css">
    <link rel="stylesheet" href="./css/pages/signup.css">
</head>
<body class="auth-page">
    <!-- Header Container -->
    <div class="header-container">
        <div class="header-content">
            <div class="header-left">
                <a href="/" class="brand-logo">
                    <div class="brand-icon"></div>
                    <span class="brand-text">CitizenLink</span>
                </a>
            </div>
            <div class="header-right">
                <div id="unauthenticated-buttons" class="flex items-center gap-2">
                    <a href="/login" id="login-btn" class="btn btn-secondary">Login</a>
                    <a href="/signup" id="signup-btn" class="btn btn-primary">Sign up</a>
                </div>
            </div>
        </div>
    </div>
    <!-- Background Pattern -->
    <div class="auth-background">
        <div class="auth-pattern"></div>
    </div>
    
    <!-- Main Content -->
    <main class="auth-container">
        <div class="auth-card">
            <!-- Header Section -->
            <div class="auth-header">
                <h1 class="auth-title">Create your account</h1>
                <p class="auth-subtitle">Join CitizenLink to start making a difference in your community</p>
            </div>

            <!-- Form Section -->
            <div class="auth-form">
                <div class="auth-content">
                    <!-- Main Signup Form -->
                    <div class="auth-main">
<<<<<<< HEAD
                        <form id="regForm" class="signup-form">
                            <!-- First Name Field -->
                            <div class="form-group form-half">
                                <label for="firstName" class="form-label form-label-required">First Name</label>
                                <div class="input-wrapper">
                                    <input 
                                        class="input form-control" 
                                        type="text" 
                                        id="firstName" 
                                        name="firstName" 
                                        placeholder="Enter your first name"
                                        required
                                        autocomplete="given-name"
                                    >
                                    <div class="input-icon">
                                        <svg width="20" height="20" viewBox="0 0 24 24" fill="none">
                                            <path d="M20 21v-2a4 4 0 0 0-4-4H8a4 4 0 0 0-4 4v2" stroke="currentColor" stroke-width="2" stroke-linecap="round" stroke-linejoin="round"/>
                                            <circle cx="12" cy="7" r="4" stroke="currentColor" stroke-width="2" stroke-linecap="round" stroke-linejoin="round"/>
=======
                        <section class="signup-method-section" id="signup-method-section" aria-label="Signup methods">
                            <div class="method-header">
                                <p class="method-eyebrow">Step 0 · Choose how to start</p>
                                <h2>Pick a signup method</h2>
                                <p>Select email to use the guided form or connect with an OAuth provider.</p>
                            </div>
                            <div class="signup-method-grid" role="radiogroup">
                                <button type="button" class="signup-method-card" data-signup-method="email" aria-pressed="false">
                                    <div class="method-icon" aria-hidden="true">
                                        <span class="method-dot"></span>
                                    </div>
                                    <div class="method-body">
                                        <p class="method-title">Use email & password</p>
                                        <p class="method-copy">4 guided steps with address, password, and ID verification.</p>
                                    </div>
                                    <span class="method-chevron" aria-hidden="true">→</span>
                                </button>
                                <button type="button" class="signup-method-card oauth" id="login-google" data-signup-method="google" aria-pressed="false">
                                    <div class="method-icon" aria-hidden="true">
                                        <svg width="20" height="20" viewBox="0 0 24 24" aria-hidden="true" focusable="false">
                                            <path fill="#4285F4" d="M22.56 12.25c0-.78-.07-1.53-.2-2.25H12v4.26h5.92c-.26 1.37-1.04 2.53-2.21 3.31v2.77h3.57c2.08-1.92 3.28-4.74 3.28-8.09z"/>
                                            <path fill="#34A853" d="M12 23c2.97 0 5.46-.98 7.28-2.66l-3.57-2.77c-.98.66-2.23 1.06-3.71 1.06-2.86 0-5.29-1.93-6.16-4.53H2.18v2.84C3.99 20.53 7.7 23 12 23z"/>
                                            <path fill="#FBBC05" d="M5.84 14.09c-.22-.66-.35-1.36-.35-2.09s.13-1.43.35-2.09V7.07H2.18C1.43 8.55 1 10.22 1 12s.43 3.45 1.18 4.93l2.85-2.22.81-.62z"/>
                                            <path fill="#EA4335" d="M12 5.38c1.62 0 3.06.56 4.21 1.64l3.15-3.15C17.45 2.09 14.97 1 12 1 7.7 1 3.99 3.47 2.18 7.07l3.66 2.84c.87-2.6 3.3-4.53 6.16-4.53z"/>
                                        </svg>
                                    </div>
                                    <div class="method-body">
                                        <p class="method-title">Continue with Google</p>
                                        <p class="method-copy">Recommended for Gmail or LGU Google Workspace accounts.</p>
                                    </div>
                                    <span class="method-chevron" aria-hidden="true">→</span>
                                </button>
                                <button type="button" class="signup-method-card oauth" id="login-facebook" data-signup-method="facebook" aria-pressed="false">
                                    <div class="method-icon" aria-hidden="true">
                                        <svg width="20" height="20" viewBox="0 0 24 24" fill="#1877F2" aria-hidden="true" focusable="false">
                                            <path d="M24 12.073c0-6.627-5.373-12-12-12s-12 5.373-12 12c0 5.99 4.388 10.954 10.125 11.854v-8.385H7.078v-3.47h3.047V9.43c0-3.007 1.792-4.669 4.533-4.669 1.312 0 2.686.235 2.686.235v2.953H15.83c-1.491 0-1.956.925-1.956 1.874v2.25h3.328l-.532 3.47h-2.796v8.385C19.612 23.027 24 18.062 24 12.073z"/>
>>>>>>> 243a2aeb
                                        </svg>
                                    </div>
                                </div>
                            </div>

                            <!-- Last Name Field -->
                            <div class="form-group form-half">
                                <label for="lastName" class="form-label">Last Name</label>
                                <div class="input-wrapper">
                                    <input 
                                        class="input" 
                                        type="text" 
                                        id="lastName" 
                                        name="lastName" 
                                        placeholder="Enter your last name"
                                        required
                                        autocomplete="family-name"
                                    >
                                    <div class="input-icon">
                                        <svg width="20" height="20" viewBox="0 0 24 24" fill="none">
                                            <path d="M20 21v-2a4 4 0 0 0-4-4H8a4 4 0 0 0-4 4v2" stroke="currentColor" stroke-width="2" stroke-linecap="round" stroke-linejoin="round"/>
                                            <circle cx="12" cy="7" r="4" stroke="currentColor" stroke-width="2" stroke-linecap="round" stroke-linejoin="round"/>
                                        </svg>
                                    </div>
                                </div>
                            </div>

                            <!-- Address Line 1 -->
                            <div class="form-group form-full">
                                <label for="addressLine1" class="form-label">Address Line 1 *</label>
                                <div class="input-wrapper">
                                    <input
                                        class="input"
                                        type="text"
                                        id="addressLine1"
                                        name="addressLine1"
                                        placeholder="House no., street"
                                        autocomplete="address-line1"
                                    >
                                    <div class="input-icon">
                                        <svg width="20" height="20" viewBox="0 0 24 24" fill="none">
                                            <path d="M21 10c0 7-9 13-9 13s-9-6-9-13a9 9 0 0 1 18 0z" stroke="currentColor" stroke-width="2" stroke-linecap="round" stroke-linejoin="round"/>
                                            <circle cx="12" cy="10" r="3" stroke="currentColor" stroke-width="2" stroke-linecap="round" stroke-linejoin="round"/>
                                        </svg>
                                    </div>
                                </div>
                            </div>

                            <!-- Address Line 2 -->
                            <div class="form-group form-full">
                                <label for="addressLine2" class="form-label">Address Line 2 (Optional)</label>
                                <div class="input-wrapper">
                                    <input
                                        class="input"
                                        type="text"
                                        id="addressLine2"
                                        name="addressLine2"
                                        placeholder="Unit, building, subdivision"
                                        autocomplete="address-line2"
                                    >
                                </div>
                            </div>
<<<<<<< HEAD

                            <!-- City and Province -->
                            <div class="form-group form-half">
                                <label for="city" class="form-label">City *</label>
                                <div class="input-wrapper">
                                    <input
                                        class="input"
                                        type="text"
                                        id="city"
                                        name="city"
                                        placeholder="Enter city"
                                        autocomplete="address-level2"
                                    >
                                </div>
                            </div>

                            <div class="form-group form-half">
                                <label for="province" class="form-label">Province *</label>
                                <div class="input-wrapper">
                                    <input
                                        class="input"
                                        type="text"
                                        id="province"
                                        name="province"
                                        placeholder="Enter province"
                                        autocomplete="address-level1"
                                    >
                                </div>
                            </div>

                            <!-- Postal Code and Barangay -->
                            <div class="form-group form-half">
                                <label for="postalCode" class="form-label">Postal Code</label>
                                <div class="input-wrapper">
                                    <input
                                        class="input"
                                        type="text"
                                        id="postalCode"
                                        name="postalCode"
                                        placeholder="4 digits (e.g., 1234)"
                                        maxlength="4"
                                        pattern="[0-9]{4}"
                                        autocomplete="postal-code"
                                    >
                                </div>
                            </div>

                            <div class="form-group form-half">
                                <label for="barangay" class="form-label">Barangay</label>
                                <div class="input-wrapper">
                                    <input
                                        class="input"
                                        type="text"
                                        id="barangay"
                                        name="barangay"
                                        placeholder="Enter barangay"
                                    >
                                </div>
                            </div>

                            <!-- Gender -->
                            <div class="form-group form-half">
                                <label for="gender" class="form-label">Gender</label>
                                <div class="input-wrapper">
                                    <select id="gender" name="gender" class="input">
                                        <option value="" selected>Select gender</option>
                                        <option value="he">He</option>
                                        <option value="she">She</option>
                                    </select>
                                </div>
                            </div>

                            <!-- Email Field -->
                            <div class="form-group form-half">
                                <label for="email" class="form-label form-label-required">Email Address</label>
                                <div class="input-wrapper">
                                    <input 
                                        class="input form-control" 
                                        type="email" 
                                        id="email" 
                                        name="email" 
                                        placeholder="Enter your email"
                                        required
                                        autocomplete="email"
                                    >
                                    <div class="input-icon">
                                        <svg width="20" height="20" viewBox="0 0 24 24" fill="none">
                                            <path d="M4 4h16c1.1 0 2 .9 2 2v12c0 1.1-.9 2-2 2H4c-1.1 0-2-.9-2-2V6c0-1.1.9-2 2-2z" stroke="currentColor" stroke-width="2" stroke-linecap="round" stroke-linejoin="round"/>
                                            <polyline points="22,6 12,13 2,6" stroke="currentColor" stroke-width="2" stroke-linecap="round" stroke-linejoin="round"/>
                                        </svg>
                                    </div>
                                </div>
                            </div>

                            <!-- Phone Field -->
                            <div class="form-group form-half">
                                <label for="mobile" class="form-label">Phone Number</label>
                                <div class="phone-input-wrapper">
                                    <div class="phone-prefix">+63</div>
                                    <input 
                                        class="input phone-input" 
                                        type="tel" 
                                        id="mobile" 
                                        name="mobile" 
                                        placeholder="9123456789"
                                        maxlength="10"
                                        pattern="[0-9]{10}"
                                        required
                                        autocomplete="tel"
                                    >
                                </div>
                            </div>

                            <!-- Password Field -->
                            <div class="form-group form-half">
                                <label for="regPassword" class="form-label form-label-required">Password</label>
                                <div class="input-wrapper">
                                    <input 
                                        class="input form-control" 
                                        type="password" 
                                        id="regPassword" 
                                        name="password" 
                                        placeholder="Create a strong password"
                                        required
                                        autocomplete="new-password"
                                    >
                                    <div class="input-icon">
                                        <svg width="20" height="20" viewBox="0 0 24 24" fill="none">
                                            <rect x="3" y="11" width="18" height="11" rx="2" ry="2" stroke="currentColor" stroke-width="2"/>
                                            <circle cx="12" cy="16" r="1" fill="currentColor"/>
                                            <path d="M7 11V7a5 5 0 0 1 10 0v4" stroke="currentColor" stroke-width="2" stroke-linecap="round" stroke-linejoin="round"/>
                                        </svg>
                                    </div>
                                </div>
                                <div class="password-strength">
                                    <div class="strength-bar">
                                        <div class="strength-fill" id="strength-fill"></div>
                                    </div>
                                    <span class="strength-text" id="strength-text">Password strength</span>
                                </div>
                            </div>

                            <!-- Confirm Password Field -->
                            <div class="form-group form-half">
                                <label for="reRegPassword" class="form-label form-label-required">Confirm Password</label>
                                <div class="input-wrapper">
                                    <input 
                                        class="input form-control" 
                                        type="password" 
                                        id="reRegPassword" 
                                        name="confirmPassword" 
                                        placeholder="Confirm your password"
                                        required
                                        autocomplete="new-password"
                                    >
                                    <div class="input-icon">
                                        <svg width="20" height="20" viewBox="0 0 24 24" fill="none">
                                            <rect x="3" y="11" width="18" height="11" rx="2" ry="2" stroke="currentColor" stroke-width="2"/>
                                            <circle cx="12" cy="16" r="1" fill="currentColor"/>
                                            <path d="M7 11V7a5 5 0 0 1 10 0v4" stroke="currentColor" stroke-width="2" stroke-linecap="round" stroke-linejoin="round"/>
                                        </svg>
                                    </div>
                                </div>
                            </div>

                            <!-- Terms and Privacy -->
                            <div class="form-group form-full">
                                <label class="checkbox-wrapper terms-checkbox">
                                    <input type="checkbox" id="terms-checkbox" required>
                                    <span class="checkbox-custom"></span>
                                    <span class="checkbox-label">
                                I agree to the <a href="#" class="terms-link" data-open-terms>Terms and Conditions</a> 
                                and <a href="#" class="terms-link" data-open-privacy>Privacy Policy</a>
                                    </span>
                                </label>
                            </div>

                            <!-- Captcha -->
                            <div id="register-captcha" class="captcha-container form-full"></div>

                            <!-- Submit Button -->
                            <button class="btn btn-primary btn-lg w-full form-full" type="submit">
                                <span>Create Account</span>
                                <svg width="20" height="20" viewBox="0 0 24 24" fill="none">
                                    <path d="M5 12h14M12 5l7 7-7 7" stroke="currentColor" stroke-width="2" stroke-linecap="round" stroke-linejoin="round"/>
                                </svg>
                            </button>
=======
                            <!-- (Fields are managed in the progressive steps above) -->
>>>>>>> 243a2aeb
                        </form>
                    </div>

                    <!-- OAuth Sidebar -->
                    <div class="auth-sidebar">
                        <div class="oauth-section">
                            <h3 class="oauth-title">Quick Sign Up</h3>
                            <div class="oauth-buttons">
                                <button id="login-google" type="button" class="btn btn-secondary oauth-btn">
                                    <svg width="20" height="20" viewBox="0 0 24 24">
                                        <path fill="#4285F4" d="M22.56 12.25c0-.78-.07-1.53-.2-2.25H12v4.26h5.92c-.26 1.37-1.04 2.53-2.21 3.31v2.77h3.57c2.08-1.92 3.28-4.74 3.28-8.09z"/>
                                        <path fill="#34A853" d="M12 23c2.97 0 5.46-.98 7.28-2.66l-3.57-2.77c-.98.66-2.23 1.06-3.71 1.06-2.86 0-5.29-1.93-6.16-4.53H2.18v2.84C3.99 20.53 7.7 23 12 23z"/>
                                        <path fill="#FBBC05" d="M5.84 14.09c-.22-.66-.35-1.36-.35-2.09s.13-1.43.35-2.09V7.07H2.18C1.43 8.55 1 10.22 1 12s.43 3.45 1.18 4.93l2.85-2.22.81-.62z"/>
                                        <path fill="#EA4335" d="M12 5.38c1.62 0 3.06.56 4.21 1.64l3.15-3.15C17.45 2.09 14.97 1 12 1 7.7 1 3.99 3.47 2.18 7.07l3.66 2.84c.87-2.6 3.3-4.53 6.16-4.53z"/>
                                    </svg>
                                    <span>Continue with Google</span>
                                </button>
                                <button id="login-facebook" type="button" class="btn btn-secondary oauth-btn">
                                    <svg width="20" height="20" viewBox="0 0 24 24" fill="#1877F2">
                                        <path d="M24 12.073c0-6.627-5.373-12-12-12s-12 5.373-12 12c0 5.99 4.388 10.954 10.125 11.854v-8.385H7.078v-3.47h3.047V9.43c0-3.007 1.792-4.669 4.533-4.669 1.312 0 2.686.235 2.686.235v2.953H15.83c-1.491 0-1.956.925-1.956 1.874v2.25h3.328l-.532 3.47h-2.796v8.385C19.612 23.027 24 18.062 24 12.073z"/>
                                    </svg>
                                    <span>Continue with Facebook</span>
                                </button>
                            </div>
                        </div>
                    </div>
                </div>
            </div>

            <!-- Footer -->
            <div class="auth-footer">
                <p>Already have an account? <a href="/login" class="auth-link">Sign in</a></p>
            </div>
        </div>
    </main>

    <!-- Toast Container -->
    <div id="toast-container" class="toast-container"></div>
    
    <!-- Scripts -->
    <script type="module" src="./js/components/toast.js"></script>
    <script src="https://www.google.com/recaptcha/api.js?render=explicit" async defer></script>
    <script type="module" src="./js/auth/auth.js"></script>
    <script type="module" src="./js/auth/signup-page.js"></script>
    <script type="module" src="./js/auth/authChecker.js"></script>
    

    <!-- Simple Modal HTML -->
    <div id="termsModal" class="modal" style="display: none; position: fixed; z-index: 999999; left: 0; top: 0; width: 100%; height: 100%; background-color: rgba(0,0,0,0.5); isolation: isolate;">
        <div class="modal-content" style="background-color: white; margin: 5% auto; padding: 0; border-radius: var(--radius-lg); width: 90%; max-width: 500px; max-height: 80vh; overflow: hidden; box-shadow: var(--shadow-2xl);">
            <div class="modal-header" style="padding: var(--space-6); background: linear-gradient(135deg, rgba(59, 130, 246, 0.05), rgba(99, 102, 241, 0.05)); border-bottom: 1px solid var(--gray-200); display: flex; justify-content: space-between; align-items: center;">
                <h3 class="modal-title" style="margin: 0; font-size: var(--font-size-xl); font-weight: var(--font-weight-600); color: var(--gray-900);">Terms and Conditions</h3>
                <button class="modal-close" data-modal="termsModal" style="background: none; border: none; font-size: 24px; cursor: pointer; color: var(--gray-600); padding: 0; width: 30px; height: 30px; display: flex; align-items: center; justify-content: center; transition: color var(--transition-sm);">&times;</button>
            </div>
            <div class="modal-body" style="padding: var(--space-6); max-height: 50vh; overflow-y: auto; color: var(--gray-700); line-height: var(--line-height-relaxed);">
                <h4 style="color: var(--gray-900); font-weight: var(--font-weight-600); margin-bottom: var(--space-3);">By using CitizenLink, you agree to the following terms:</h4>
                <ul style="padding-left: var(--space-6);">
                    <li>Provide accurate information when filing complaints</li>
                    <li>Use the platform responsibly and lawfully</li>
                    <li>Respect other users and government officials</li>
                    <li>Do not submit false or malicious reports</li>
                    <li>Maintain the confidentiality of your account credentials</li>
                    <li>Report any security concerns immediately</li>
                </ul>
                <p style="margin-top: var(--space-4); color: var(--gray-600);"><strong>These terms may be updated periodically. Continued use constitutes acceptance of changes.</strong></p>
            </div>
            <div class="modal-footer" style="padding: var(--space-6); background: var(--gray-50); border-top: 1px solid var(--gray-200); display: flex; justify-content: flex-end; gap: var(--space-4);">
                <button class="btn btn-secondary" data-modal="termsModal" style="background: var(--gray-300); color: var(--gray-900); border: none; padding: var(--space-2) var(--space-4); border-radius: var(--radius-md); cursor: pointer; font-weight: var(--font-weight-600);">Close</button>
                <button class="btn btn-primary" data-accept="terms" style="background: linear-gradient(135deg, var(--primary-500), var(--primary-600)); color: white; border: none; padding: var(--space-2) var(--space-4); border-radius: var(--radius-md); cursor: pointer; font-weight: var(--font-weight-600);">I Accept</button>
            </div>
        </div>
    </div>

    <div id="privacyModal" class="modal" style="display: none; position: fixed; z-index: 999999; left: 0; top: 0; width: 100%; height: 100%; background-color: rgba(0,0,0,0.5); isolation: isolate;">
        <div class="modal-content" style="background-color: white; margin: 5% auto; padding: 0; border-radius: var(--radius-lg); width: 90%; max-width: 500px; max-height: 80vh; overflow: hidden; box-shadow: var(--shadow-2xl);">
            <div class="modal-header" style="padding: var(--space-6); background: linear-gradient(135deg, rgba(59, 130, 246, 0.05), rgba(99, 102, 241, 0.05)); border-bottom: 1px solid var(--gray-200); display: flex; justify-content: space-between; align-items: center;">
                <h3 class="modal-title" style="margin: 0; font-size: var(--font-size-xl); font-weight: var(--font-weight-600); color: var(--gray-900);">Privacy Policy</h3>
                <button class="modal-close" data-modal="privacyModal" style="background: none; border: none; font-size: 24px; cursor: pointer; color: var(--gray-600); padding: 0; width: 30px; height: 30px; display: flex; align-items: center; justify-content: center; transition: color var(--transition-sm);">&times;</button>
            </div>
            <div class="modal-body privacy-content" style="padding: var(--space-6); max-height: 50vh; overflow-y: auto; color: var(--gray-700); line-height: var(--line-height-relaxed);">
                <div id="privacyModalContent"></div>
            </div>
            <div class="modal-footer" style="padding: var(--space-6); background: var(--gray-50); border-top: 1px solid var(--gray-200); display: flex; justify-content: flex-end; gap: var(--space-4);">
                <button class="btn btn-secondary" data-modal="privacyModal" style="background: var(--gray-300); color: var(--gray-900); border: none; padding: var(--space-2) var(--space-4); border-radius: var(--radius-md); cursor: pointer; font-weight: var(--font-weight-600);">Close</button>
                <button class="btn btn-primary" data-accept="privacy" style="background: linear-gradient(135deg, var(--primary-500), var(--primary-600)); color: white; border: none; padding: var(--space-2) var(--space-4); border-radius: var(--radius-md); cursor: pointer; font-weight: var(--font-weight-600);">I Accept</button>
            </div>
        </div>
    </div>

    <script src="/js/signup-modal.js"></script>
</body>
</html><|MERGE_RESOLUTION|>--- conflicted
+++ resolved
@@ -49,7 +49,6 @@
                 <div class="auth-content">
                     <!-- Main Signup Form -->
                     <div class="auth-main">
-<<<<<<< HEAD
                         <form id="regForm" class="signup-form">
                             <!-- First Name Field -->
                             <div class="form-group form-half">
@@ -68,7 +67,6 @@
                                         <svg width="20" height="20" viewBox="0 0 24 24" fill="none">
                                             <path d="M20 21v-2a4 4 0 0 0-4-4H8a4 4 0 0 0-4 4v2" stroke="currentColor" stroke-width="2" stroke-linecap="round" stroke-linejoin="round"/>
                                             <circle cx="12" cy="7" r="4" stroke="currentColor" stroke-width="2" stroke-linecap="round" stroke-linejoin="round"/>
-=======
                         <section class="signup-method-section" id="signup-method-section" aria-label="Signup methods">
                             <div class="method-header">
                                 <p class="method-eyebrow">Step 0 · Choose how to start</p>
@@ -105,7 +103,6 @@
                                     <div class="method-icon" aria-hidden="true">
                                         <svg width="20" height="20" viewBox="0 0 24 24" fill="#1877F2" aria-hidden="true" focusable="false">
                                             <path d="M24 12.073c0-6.627-5.373-12-12-12s-12 5.373-12 12c0 5.99 4.388 10.954 10.125 11.854v-8.385H7.078v-3.47h3.047V9.43c0-3.007 1.792-4.669 4.533-4.669 1.312 0 2.686.235 2.686.235v2.953H15.83c-1.491 0-1.956.925-1.956 1.874v2.25h3.328l-.532 3.47h-2.796v8.385C19.612 23.027 24 18.062 24 12.073z"/>
->>>>>>> 243a2aeb
                                         </svg>
                                     </div>
                                 </div>
@@ -168,7 +165,6 @@
                                     >
                                 </div>
                             </div>
-<<<<<<< HEAD
 
                             <!-- City and Province -->
                             <div class="form-group form-half">
@@ -356,9 +352,7 @@
                                     <path d="M5 12h14M12 5l7 7-7 7" stroke="currentColor" stroke-width="2" stroke-linecap="round" stroke-linejoin="round"/>
                                 </svg>
                             </button>
-=======
                             <!-- (Fields are managed in the progressive steps above) -->
->>>>>>> 243a2aeb
                         </form>
                     </div>
 
