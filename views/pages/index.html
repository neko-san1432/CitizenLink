<html lang="en">
<head>
    <meta charset="UTF-8">
    <meta name="viewport" content="width=device-width, initial-scale=1.0">
    <title>CitizenLink - Report Issues & Track Progress</title>
    <link rel="preconnect" href="https://fonts.googleapis.com">
    <link rel="preconnect" href="https://fonts.gstatic.com" crossorigin>
    <link href="https://fonts.googleapis.com/css2?family=Source+Sans+3:ital,wght@0,300..800;1,300..800&display=swap" rel="stylesheet">
    <link rel="stylesheet" href="./css/style.css">
    <link rel="stylesheet" href="./css/toast.css">
    <link rel="stylesheet" href="./css/header-redesign.css">
    <link rel="stylesheet" href="./css/app.css">
    <link rel="stylesheet" href="./css/pages/index.css">
</head>
<body>
    <!-- Header Container -->
    <div class="header-container">
        <div class="header-content">
            <div class="header-left">
                <a href="/" class="brand-logo">
                    <div class="brand-icon"></div>
                    <span class="brand-text">CitizenLink</span>
                </a>
            </div>
            <div class="header-right">
                <div id="unauthenticated-buttons" class="d-flex items-center gap-2">
                    <a href="/login" id="login-btn" class="btn btn-secondary">Login</a>
                    <a href="/signup" id="signup-btn" class="btn btn-primary">Sign up</a>
                </div>
                <div id="authenticated-buttons" class="hidden d-flex items-center gap-2">
                    <a href="/dashboard" id="dashboard-btn" class="btn btn-primary">Go to Dashboard</a>
                    <button id="logout-btn" type="button" class="btn btn-secondary">Logout</button>
                </div>
            </div>
        </div>
    </div>

<<<<<<< HEAD
    <main role="main">
      <section class="hero">
        <div class="hero-inner">
          <h1>CitizenLink</h1>
          <p>Report issues, track progress, and help improve your community. Share your concerns and get real-time updates as your complaints are processed by the right departments.</p>

          <div class="hero-actions">
            <a href="/signup" class="btn btn-primary btn-lg">Get Started</a>
            <a href="/login" class="btn btn-outline btn-lg">I already have an account</a>
          </div>

          <div class="cards-grid">
            <div class="card">
              <h3>📋 Easy Reporting</h3>
              <p>File a complaint with photos and location in minutes. Our intuitive form makes it simple to report any issue in your area.</p>
            </div>
            <div class="card">
              <h3>🔔 Real-time Updates</h3>
              <p>Get notified as your report moves through the process. Stay informed about the status and actions taken on your complaint.</p>
            </div>
            <div class="card">
              <h3>🎯 Smart Routing</h3>
              <p>We automatically route complaints to the right LGU department. Faster resolution through intelligent categorization.</p>
            </div>
=======
    <main class="hero animate-fade-in" role="main">
      <section class="hero-inner container mx-auto px-4 py-12">
        <div class="max-w-2xl">
          <h1 class="text-4xl font-bold tracking-tight text-[var(--color-text)]">CitizenLink</h1>
          <p class="mt-3 text-lg text-gray-600">Report issues, track progress, and help improve your community.</p>
        </div>

        <div class="mt-6 flex items-center gap-3">
          <a href="/signup" class="btn btn-primary btn-lg">Get Started</a>
          <a href="/login" class="btn btn-secondary btn-lg">I already have an account</a>
        </div>

        <div class="mt-10 grid grid-cols-1 md:grid-cols-3 gap-4">
          <div class="card p-6">
            <h3 class="card-title text-primary">Easy Reporting</h3>
            <p class="mt-1 text-gray-600">File a complaint with photos and location in minutes.</p>
          </div>
          <div class="card p-6">
            <h3 class="card-title text-primary">Real-time Updates</h3>
            <p class="mt-1 text-gray-600">Get notified as your report moves through the process.</p>
          </div>
          <div class="card p-6">
            <h3 class="card-title text-primary">Department Routing</h3>
            <p class="mt-1 text-gray-600">We route complaints to the right LGU department automatically.</p>
>>>>>>> 243a2aeb
          </div>
        </div>
      </section>
    </main>

    <footer>
      <small>© <span id="year"></span> CitizenLink. All rights reserved.</small>
      <nav class="footer-links">
        <a href="/privacy-notice">Privacy Notice</a>
        <a href="/privacy-notice#privacy-notice-content">Privacy Policy</a>
      </nav>
    </footer>

    <div id="toast-container" class="toast-container"></div>
    <script type="module" src="./js/components/toast.js"></script>
    <script type="module" src="./js/auth/authChecker.js"></script>
    <script type="module" src="./js/auth/index-page.js"></script>
    <script type="module" src="./js/pages/index.js"></script>
</body>
</html><|MERGE_RESOLUTION|>--- conflicted
+++ resolved
@@ -35,7 +35,6 @@
         </div>
     </div>
 
-<<<<<<< HEAD
     <main role="main">
       <section class="hero">
         <div class="hero-inner">
@@ -60,7 +59,6 @@
               <h3>🎯 Smart Routing</h3>
               <p>We automatically route complaints to the right LGU department. Faster resolution through intelligent categorization.</p>
             </div>
-=======
     <main class="hero animate-fade-in" role="main">
       <section class="hero-inner container mx-auto px-4 py-12">
         <div class="max-w-2xl">
@@ -85,7 +83,6 @@
           <div class="card p-6">
             <h3 class="card-title text-primary">Department Routing</h3>
             <p class="mt-1 text-gray-600">We route complaints to the right LGU department automatically.</p>
->>>>>>> 243a2aeb
           </div>
         </div>
       </section>
